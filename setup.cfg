--- conflicted
+++ resolved
@@ -1,11 +1,6 @@
 [metadata]
-
 name = SEPModules
-<<<<<<< HEAD
-version = 0.1.0.dev1
-=======
 version = 0.1.0.dev2
->>>>>>> 68800700
 author = Marcel Simader
 author_email = marcel0simader@gmail.com
 description = SEPModules provides a handful of modules to aid in speeding up the production of small or medium-sized scripts.
